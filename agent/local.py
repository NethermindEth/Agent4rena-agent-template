--- conflicted
+++ resolved
@@ -133,11 +133,7 @@
         logger.error(f"Error saving audit results: {str(e)}")
         raise
 
-<<<<<<< HEAD
-def process_local(repo_url: str, output_path: str, config: Settings, only_selected: bool = False):
-=======
-def process_local(repo_url: str, output_path: str, config: Settings, commit_hash: str | None = None):
->>>>>>> 02607764
+def process_local(repo_url: str, output_path: str, config: Settings, commit_hash: str | None = None, only_selected: bool = False):
     """
     Process a repository in local mode.
     
@@ -145,11 +141,8 @@
         repo_url: URL of the GitHub repository
         output_path: Path to save the audit results
         config: Application configuration
-<<<<<<< HEAD
+        commit_hash: Optional specific commit hash to checkout
         only_selected: Whether to enable interactive file selection
-=======
-        commit_hash: Optional specific commit hash to checkout
->>>>>>> 02607764
     """
     # Configure logging to both console and file
     log_file = config.log_file
