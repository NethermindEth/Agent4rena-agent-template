#!/usr/bin/env python3
"""
Main entry point for the AI agent that audits Solidity contracts for security vulnerabilities.
"""
import argparse
import sys
from agent.server import start_server
from agent.local import process_local
from agent.config import load_config

def main():
    """Main entry point for the application."""
    parser = argparse.ArgumentParser(description="AI Agent for Solidity security auditing")
    parser.add_argument("mode", choices=["server", "local"], help="Run mode: server or local")
    
    # Local mode arguments
    parser.add_argument("--repo", help="GitHub repository URL (required for local mode)")
    parser.add_argument("--commit", help="Specific commit hash to audit (optional for local mode)")
    parser.add_argument("--output", help="Output file path (for local mode)", default="security_audit_results.txt")
    parser.add_argument("--only-selected-files", action="store_true", help="Display and select specific .sol files to audit")
    
    # Server mode arguments
    parser.add_argument("--host", help="Host for the server (server mode)", default="0.0.0.0")
    parser.add_argument("--port", help="Port for the server (server mode)", type=int, default=8000)
    
    args = parser.parse_args()
    
    # Load configuration
    config = load_config()
    
    if args.mode == "server":
        start_server(host=args.host, port=args.port, config=config)
    elif args.mode == "local":
        if not args.repo:
            print("Error: --repo argument is required for local mode")
            parser.print_help()
            sys.exit(1)
<<<<<<< HEAD
        process_local(repo_url=args.repo, output_path=args.output, config=config, only_selected=args.only_selected_files)
=======
        process_local(repo_url=args.repo, output_path=args.output, config=config, commit_hash=args.commit)
>>>>>>> 02607764
    else:
        parser.print_help()

if __name__ == "__main__":
    main()<|MERGE_RESOLUTION|>--- conflicted
+++ resolved
@@ -35,11 +35,8 @@
             print("Error: --repo argument is required for local mode")
             parser.print_help()
             sys.exit(1)
-<<<<<<< HEAD
-        process_local(repo_url=args.repo, output_path=args.output, config=config, only_selected=args.only_selected_files)
-=======
-        process_local(repo_url=args.repo, output_path=args.output, config=config, commit_hash=args.commit)
->>>>>>> 02607764
+
+        process_local(repo_url=args.repo, output_path=args.output, config=config, commit_hash=args.commit, only_selected=args.only_selected_files)
     else:
         parser.print_help()
 
